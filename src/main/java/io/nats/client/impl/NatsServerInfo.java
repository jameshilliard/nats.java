--- conflicted
+++ resolved
@@ -31,13 +31,9 @@
     static final String CONNECT_URLS = "connect_urls";
     static final String PROTOCOL_VERSION = "proto";
     static final String NONCE = "nonce";
-<<<<<<< HEAD
     static final String LAME_DUCK_MODE_KEY = "ldm";
     static final String HEADERS_KEY = "headers";
 
-=======
-    static final String LAME_DUCK_MODE = "ldm";
->>>>>>> 031b245f
 
     private String serverId;
     private String version;
@@ -52,10 +48,7 @@
     private int protocolVersion;
     private byte[] nonce;
     private boolean lameDuckMode;
-<<<<<<< HEAD
     private boolean headers;
-=======
->>>>>>> 031b245f
 
     public NatsServerInfo(String json) {
         this.rawInfoJson = json;
@@ -66,13 +59,10 @@
         return lameDuckMode;
     }
 
-<<<<<<< HEAD
     public boolean isHeaders() {
         return headers;
     }
 
-=======
->>>>>>> 031b245f
     public String getServerId() {
         return this.serverId;
     }
@@ -129,12 +119,8 @@
     private static final String grabObject = "\\{(.+?)\\}";
 
     void parseInfo(String jsonString) {
-<<<<<<< HEAD
         Pattern headersMode = Pattern.compile("\""+ HEADERS_KEY +"\":" + grabBoolean, Pattern.CASE_INSENSITIVE);
         Pattern lameDuckMode = Pattern.compile("\""+ LAME_DUCK_MODE_KEY +"\":" + grabBoolean, Pattern.CASE_INSENSITIVE);
-=======
-        Pattern lameDuckMode = Pattern.compile("\""+LAME_DUCK_MODE+"\":" + grabBoolean, Pattern.CASE_INSENSITIVE);
->>>>>>> 031b245f
         Pattern serverIdRE = Pattern.compile("\""+SERVER_ID+"\":" + grabString, Pattern.CASE_INSENSITIVE);
         Pattern versionRE = Pattern.compile("\""+VERSION+"\":" + grabString, Pattern.CASE_INSENSITIVE);
         Pattern goRE = Pattern.compile("\""+GO+"\":" + grabString, Pattern.CASE_INSENSITIVE);
@@ -203,14 +189,10 @@
             this.lameDuckMode = Boolean.parseBoolean(m.group(1));
         }
 
-<<<<<<< HEAD
         m = headersMode.matcher(jsonString);
         if (m.find()) {
             this.headers = Boolean.parseBoolean(m.group(1));
         }
-
-=======
->>>>>>> 031b245f
 
         m = portRE.matcher(jsonString);
         if (m.find()) {
